/*
 * Copyright (c) 2017 Trail of Bits, Inc.
 *
 * Licensed under the Apache License, Version 2.0 (the "License");
 * you may not use this file except in compliance with the License.
 * You may obtain a copy of the License at
 *
 *     http://www.apache.org/licenses/LICENSE-2.0
 *
 * Unless required by applicable law or agreed to in writing, software
 * distributed under the License is distributed on an "AS IS" BASIS,
 * WITHOUT WARRANTIES OR CONDITIONS OF ANY KIND, either express or implied.
 * See the License for the specific language governing permissions and
 * limitations under the License.
 */

#include "remill/BC/Lifter.h"

#include <glog/logging.h>
#include <llvm/ADT/SmallVector.h>
#include <llvm/IR/BasicBlock.h>
#include <llvm/IR/Constants.h>
#include <llvm/IR/DataLayout.h>
#include <llvm/IR/Function.h>
#include <llvm/IR/IRBuilder.h>
#include <llvm/IR/Instructions.h>
#include <llvm/IR/IntrinsicInst.h>
#include <llvm/IR/LegacyPassManager.h>
#include <llvm/IR/Metadata.h>
#include <llvm/IR/Module.h>
#include <llvm/IR/Operator.h>
#include <llvm/IR/Type.h>
#include <llvm/Support/raw_ostream.h>
#include <llvm/Transforms/Scalar.h>
#include <llvm/Transforms/Utils/Cloning.h>
#include <llvm/Transforms/Utils/ValueMapper.h>

#include <functional>
#include <ios>
#include <set>
#include <sstream>
#include <string>
#include <unordered_map>
#include <utility>
#include <vector>

#include "remill/Arch/Arch.h"
#include "remill/Arch/Instruction.h"
#include "remill/Arch/Name.h"
#include "remill/BC/ABI.h"
#include "remill/BC/Compat/DataLayout.h"
#include "remill/BC/IntrinsicTable.h"
#include "remill/BC/Util.h"
#include "remill/OS/OS.h"

namespace remill {
namespace {

// Try to find the function that implements this semantics.
llvm::Function *GetInstructionFunction(llvm::Module *module,
                                       const std::string &function) {
  std::stringstream ss;
  ss << "ISEL_" << function;
  auto isel_name = ss.str();

  auto isel = FindGlobaVariable(module, isel_name);
  if (!isel) {
    return nullptr;  // Falls back on `UNIMPLEMENTED_INSTRUCTION`.
  }

  if (!isel->isConstant() || !isel->hasInitializer()) {
    LOG(FATAL) << "Expected a `constexpr` variable as the function pointer for "
               << "instruction semantic function " << function << ": "
               << LLVMThingToString(isel);
  }

  auto sem = isel->getInitializer()->stripPointerCasts();
  return llvm::dyn_cast_or_null<llvm::Function>(sem);
}

}  // namespace

InstructionLifter::~InstructionLifter(void) {}

InstructionLifter::InstructionLifter(const Arch *arch_,
                                     const IntrinsicTable *intrinsics_)
    : arch(arch_),
      word_type(llvm::Type::getIntNTy(
          intrinsics_->async_hyper_call->getContext(), arch->address_size)),
      intrinsics(intrinsics_),
      last_func(nullptr) {}

// Lift a single instruction into a basic block.
LiftStatus InstructionLifter::LiftIntoBlock(Instruction &arch_inst,
                                            llvm::BasicBlock *block,
                                            bool is_delayed) {

  llvm::Function *const func = block->getParent();
  llvm::Module *const module = func->getParent();
  llvm::Function *isel_func = nullptr;
  auto status = kLiftedInstruction;

  if (func != last_func) {
    reg_ptr_cache.clear();
  }
  last_func = func;

  if (arch_inst.IsValid()) {
    isel_func = GetInstructionFunction(module, arch_inst.function);
  } else {
    LOG(ERROR) << "Cannot decode instruction bytes at " << std::hex
               << arch_inst.pc << std::dec;

    isel_func = GetInstructionFunction(module, "INVALID_INSTRUCTION");
    CHECK(isel_func != nullptr) << "INVALID_INSTRUCTION doesn't exist.";

    arch_inst.operands.clear();
    status = kLiftedInvalidInstruction;
  }

  if (!isel_func) {
    LOG(ERROR) << "Missing semantics for instruction " << arch_inst.Serialize();

    isel_func = GetInstructionFunction(module, "UNSUPPORTED_INSTRUCTION");
    CHECK(isel_func != nullptr)
        << "UNSUPPORTED_INSTRUCTION doesn't exist; not using it in place of "
        << arch_inst.function;

    arch_inst.operands.clear();
    status = kLiftedUnsupportedInstruction;
  }

  llvm::IRBuilder<> ir(block);
  const auto mem_ptr_ref = LoadRegAddress(block, "MEMORY");
  const auto state_ptr = LoadRegValue(block, "STATE");
  const auto pc_ref = LoadRegAddress(block, "PC");
  const auto next_pc_ref = LoadRegAddress(block, "NEXT_PC");
  const auto next_pc = ir.CreateLoad(next_pc_ref);

  // If this instruction appears within a delay slot, then we're going to assume
  // that the prior instruction updated `PC` to the target of the CTI, and that
  // the value in `NEXT_PC` on entry to this instruction represents the actual
  // address of this instruction, so we'll swap `PC` and `NEXT_PC`.
  //
  // TODO(pag): An alternate approach may be to call some kind of `DELAY_SLOT`
  //            semantics function.
  if (is_delayed) {
    llvm::Value *temp_args[] = {ir.CreateLoad(mem_ptr_ref)};
    ir.CreateStore(ir.CreateCall(intrinsics->delay_slot_begin, temp_args),
                   mem_ptr_ref);

    // Leave `PC` and `NEXT_PC` alone; we assume that the semantics have done
    // the right thing initializing `PC` and `NEXT_PC` for the delay slots.

  } else {

    // Update the current program counter. Control-flow instructions may update
    // the program counter in the semantics code.
    ir.CreateStore(next_pc, pc_ref);
    ir.CreateStore(
        ir.CreateAdd(next_pc,
                     llvm::ConstantInt::get(word_type, arch_inst.bytes.size())),
        next_pc_ref);
  }

  // Begin an atomic block.
  if (arch_inst.is_atomic_read_modify_write) {
    llvm::Value *temp_args[] = {ir.CreateLoad(mem_ptr_ref)};
    ir.CreateStore(ir.CreateCall(intrinsics->atomic_begin, temp_args),
                   mem_ptr_ref);
  }

  std::vector<llvm::Value *> args;
  args.reserve(arch_inst.operands.size() + 2);

  // First two arguments to an instruction semantics function are the
  // state pointer, and a pointer to the memory pointer.
  args.push_back(nullptr);
  args.push_back(state_ptr);

  auto isel_func_type = isel_func->getFunctionType();
  auto arg_num = 2U;

  for (auto &op : arch_inst.operands) {
    CHECK(arg_num < isel_func_type->getNumParams())
        << "Function " << arch_inst.function << ", implemented by "
        << isel_func->getName().str() << ", should have at least " << arg_num
        << " arguments for instruction " << arch_inst.Serialize();

    auto arg = NthArgument(isel_func, arg_num);
    auto arg_type = arg->getType();
    auto operand = LiftOperand(arch_inst, block, arg, op);
    arg_num += 1;
    auto op_type = operand->getType();
    CHECK(op_type == arg_type)
        << "Lifted operand " << op.Serialize() << " to " << arch_inst.function
        << " does not have the correct type. Expected "
        << LLVMThingToString(arg_type) << " but got "
        << LLVMThingToString(op_type) << ".";

    args.push_back(operand);
  }

  // Pass in current value of the memory pointer.
  args[0] = ir.CreateLoad(mem_ptr_ref);

  // Call the function that implements the instruction semantics.
  ir.CreateStore(ir.CreateCall(isel_func, args), mem_ptr_ref);

  // End an atomic block.
  if (arch_inst.is_atomic_read_modify_write) {
    llvm::Value *temp_args[] = {ir.CreateLoad(mem_ptr_ref)};
    ir.CreateStore(ir.CreateCall(intrinsics->atomic_end, temp_args),
                   mem_ptr_ref);
  }

  // Restore the true target of the delayed branch.
  if (is_delayed) {

    // This is the delayed update of the program counter.
    ir.CreateStore(next_pc, pc_ref);

    // We don't know what the `NEXT_PC` is going to be because of the next
    // instruction size is unknown (really, it's likely to be
    // `arch->MaxInstructionSize()`), and for normal instructions, before they
    // are lifted, we do the `PC = NEXT_PC + size`, so this is fine.
    ir.CreateStore(next_pc, next_pc_ref);

    llvm::Value *temp_args[] = {ir.CreateLoad(mem_ptr_ref)};
    ir.CreateStore(ir.CreateCall(intrinsics->delay_slot_end, temp_args),
                   mem_ptr_ref);
  }

  return status;
}

// Load the address of a register.
llvm::Value *InstructionLifter::LoadRegAddress(llvm::BasicBlock *block,
                                               const std::string &reg_name) {
  const auto func = block->getParent();
  if (func != last_func) {
    reg_ptr_cache.clear();
  }

  const auto reg_ptr_it = reg_ptr_cache.find(reg_name);
  if (reg_ptr_it != reg_ptr_cache.end()) {
    return reg_ptr_it->second;
  } else {
    const auto reg_ptr = FindVarInFunction(func, reg_name);
    reg_ptr_cache.emplace(reg_name, reg_ptr);
    return reg_ptr;
  }
}

// Load the value of a register.
llvm::Value *InstructionLifter::LoadRegValue(llvm::BasicBlock *block,
                                             const std::string &reg_name) {
  return new llvm::LoadInst(LoadRegAddress(block, reg_name), "", block);
}

// Return a register value, or zero.
llvm::Value *
InstructionLifter::LoadWordRegValOrZero(llvm::BasicBlock *block,
                                        const std::string &reg_name,
                                        llvm::ConstantInt *zero) {

  if (reg_name.empty()) {
    return zero;
  }

  auto val = LoadRegValue(block, reg_name);
  auto val_type = llvm::dyn_cast_or_null<llvm::IntegerType>(val->getType());
  auto word_type = zero->getType();

  CHECK(val_type) << "Register " << reg_name << " expected to be an integer.";

  auto val_size = val_type->getBitWidth();
  auto word_size = word_type->getBitWidth();
  CHECK(val_size <= word_size)
      << "Register " << reg_name << " expected to be no larger than the "
      << "machine word size (" << word_type->getBitWidth() << " bits).";

  if (val_size < word_size) {
    val = new llvm::ZExtInst(val, word_type, "", block);
  }

  return val;
}

llvm::Value *
InstructionLifter::LiftShiftRegisterOperand(Instruction &inst,
                                            llvm::BasicBlock *block,
                                            llvm::Argument *arg, Operand &op) {

  llvm::Function *func = block->getParent();
  llvm::Module *module = func->getParent();
  auto &context = module->getContext();
  auto &arch_reg = op.shift_reg.reg;

  auto arg_type = arg->getType();
  CHECK(arg_type->isIntegerTy())
      << "Expected " << arch_reg.name << " to be an integral type "
      << "for instruction at " << std::hex << inst.pc;

  const llvm::DataLayout data_layout(module);
  auto reg = LoadRegValue(block, arch_reg.name);
  auto reg_type = reg->getType();
  auto reg_size = SizeOfTypeInBits(data_layout, reg_type);
  auto word_size = SizeOfTypeInBits(data_layout, word_type);
  auto op_type = llvm::Type::getIntNTy(context, op.size);

  const uint64_t zero = 0;
  const uint64_t one = 1;
  const uint64_t shift_size = op.shift_reg.shift_size;

  const auto shift_val = llvm::ConstantInt::get(op_type, shift_size);

  llvm::IRBuilder<> ir(block);

  auto curr_size = reg_size;
  if (Operand::ShiftRegister::kExtendInvalid != op.shift_reg.extend_op) {

    auto extract_type =
        llvm::Type::getIntNTy(context, op.shift_reg.extract_size);

    if (reg_size > op.shift_reg.extract_size) {
      curr_size = op.shift_reg.extract_size;
      reg = ir.CreateTrunc(reg, extract_type);

    } else {
      CHECK(reg_size == op.shift_reg.extract_size)
          << "Invalid extraction size. Can't extract "
          << op.shift_reg.extract_size << " bits from a " << reg_size
          << "-bit value in operand " << op.Serialize() << " of instruction at "
          << std::hex << inst.pc;
    }

    if (op.size > op.shift_reg.extract_size) {
      switch (op.shift_reg.extend_op) {
        case Operand::ShiftRegister::kExtendSigned:
          reg = ir.CreateSExt(reg, op_type);
          curr_size = op.size;
          break;
        case Operand::ShiftRegister::kExtendUnsigned:
          reg = ir.CreateZExt(reg, op_type);
          curr_size = op.size;
          break;
        default:
          LOG(FATAL) << "Invalid extend operation type for instruction at "
                     << std::hex << inst.pc;
          break;
      }
    }
  }

  CHECK(curr_size <= op.size);

  if (curr_size < op.size) {
    reg = ir.CreateZExt(reg, op_type);
    curr_size = op.size;
  }

  if (Operand::ShiftRegister::kShiftInvalid != op.shift_reg.shift_op) {

    CHECK(shift_size < op.size)
        << "Shift of size " << shift_size
        << " is wider than the base register size in shift register in "
        << inst.Serialize();

    switch (op.shift_reg.shift_op) {

      // Left shift.
      case Operand::ShiftRegister::kShiftLeftWithZeroes:
        reg = ir.CreateShl(reg, shift_val);
        break;

      // Masking shift left.
      case Operand::ShiftRegister::kShiftLeftWithOnes: {
        const auto mask_val =
            llvm::ConstantInt::get(reg_type, ~((~zero) << shift_size));
        reg = ir.CreateOr(ir.CreateShl(reg, shift_val), mask_val);
        break;
      }

      // Logical right shift.
      case Operand::ShiftRegister::kShiftUnsignedRight:
        reg = ir.CreateLShr(reg, shift_val);
        break;

      // Arithmetic right shift.
      case Operand::ShiftRegister::kShiftSignedRight:
        reg = ir.CreateAShr(reg, shift_val);
        break;

      // Rotate left.
      case Operand::ShiftRegister::kShiftLeftAround: {
        const uint64_t shr_amount = (~shift_size + one) & (op.size - one);
        const auto shr_val = llvm::ConstantInt::get(op_type, shr_amount);
        const auto val1 = ir.CreateLShr(reg, shr_val);
        const auto val2 = ir.CreateShl(reg, shift_val);
        reg = ir.CreateOr(val1, val2);
        break;
      }

      // Rotate right.
      case Operand::ShiftRegister::kShiftRightAround: {
        const uint64_t shl_amount = (~shift_size + one) & (op.size - one);
        const auto shl_val = llvm::ConstantInt::get(op_type, shl_amount);
        const auto val1 = ir.CreateLShr(reg, shift_val);
        const auto val2 = ir.CreateShl(reg, shl_val);
        reg = ir.CreateOr(val1, val2);
        break;
      }

      case Operand::ShiftRegister::kShiftInvalid: break;
    }
  }

  if (word_size > op.size) {
    reg = ir.CreateZExt(reg, word_type);
  } else {
    CHECK(word_size == op.size)
        << "Final size of operand " << op.Serialize() << " is " << op.size
        << " bits, but address size is " << word_size;
  }

  return reg;
}

namespace {

static llvm::Type *IntendedArgumentType(llvm::Argument *arg) {
  for (auto user : arg->users()) {
    if (auto cast_inst = llvm::dyn_cast<llvm::IntToPtrInst>(user)) {
      return cast_inst->getType();
    }
  }
  return arg->getType();
}

static llvm::Value *
ConvertToIntendedType(Instruction &inst, Operand &op, llvm::BasicBlock *block,
                      llvm::Value *val, llvm::Type *intended_type) {
  auto val_type = val->getType();
  if (val->getType() == intended_type) {
    return val;
  } else if (auto val_ptr_type = llvm::dyn_cast<llvm::PointerType>(val_type)) {
    if (intended_type->isPointerTy()) {
      return new llvm::BitCastInst(val, intended_type, val->getName(), block);
    } else if (intended_type->isIntegerTy()) {
      return new llvm::PtrToIntInst(val, intended_type, val->getName(), block);
    }
  } else if (val_type->isFloatingPointTy()) {
    if (intended_type->isIntegerTy()) {
      return new llvm::BitCastInst(val, intended_type, val->getName(), block);
    }
  }

  LOG(FATAL) << "Unable to convert value " << LLVMThingToString(val)
             << " to intended argument type "
             << LLVMThingToString(intended_type) << " for operand "
             << op.Serialize() << " of instruction " << inst.Serialize();

  return nullptr;
}

}  // namespace

// Load a register operand. This deals uniformly with write- and read-operands
// for registers. In the case of write operands, the argument type is always
// a pointer. In the case of read operands, the argument type is sometimes
// a pointer (e.g. when passing a vector to an instruction semantics function).
llvm::Value *InstructionLifter::LiftRegisterOperand(Instruction &inst,
                                                    llvm::BasicBlock *block,
                                                    llvm::Argument *arg,
                                                    Operand &op) {

  llvm::Function *func = block->getParent();
  llvm::Module *module = func->getParent();
  auto &arch_reg = op.reg;

  const auto real_arg_type = arg->getType();

  // LLVM on AArch64 and on amd64 Windows converts things like `RnW<uint64_t>`,
  // which is a struct containing a `uint64_t *`, into a `uintptr_t` when they
  // are being passed as arguments.
  auto arg_type = IntendedArgumentType(arg);

  if (llvm::isa<llvm::PointerType>(arg_type)) {
    auto val = LoadRegAddress(block, arch_reg.name);
    return ConvertToIntendedType(inst, op, block, val, real_arg_type);

  } else {
    CHECK(arg_type->isIntegerTy() || arg_type->isFloatingPointTy())
        << "Expected " << arch_reg.name << " to be an integral or float type "
        << "for instruction at " << std::hex << inst.pc;

    auto val = LoadRegValue(block, arch_reg.name);

    const llvm::DataLayout data_layout(module);
    auto val_type = val->getType();
    auto val_size = data_layout.getTypeAllocSizeInBits(val_type);
    auto arg_size = data_layout.getTypeAllocSizeInBits(arg_type);
    auto word_size = data_layout.getTypeAllocSizeInBits(word_type);

    if (val_size < arg_size) {
      if (arg_type->isIntegerTy()) {
        CHECK(val_type->isIntegerTy())
            << "Expected " << arch_reg.name << " to be an integral type "
            << "for instruction at " << std::hex << inst.pc;

        CHECK(word_size == arg_size)
            << "Expected integer argument to be machine word size ("
            << word_size << " bits) but is is " << arg_size << " instead "
            << "in instruction at " << std::hex << inst.pc;

        val = new llvm::ZExtInst(val, word_type, "", block);

      } else if (arg_type->isFloatingPointTy()) {
        CHECK(val_type->isFloatingPointTy())
            << "Expected " << arch_reg.name << " to be a floating point type "
            << "for instruction at " << std::hex << inst.pc;

        val = new llvm::FPExtInst(val, arg_type, "", block);
      }

    } else if (val_size > arg_size) {
      if (arg_type->isIntegerTy()) {
        CHECK(val_type->isIntegerTy())
            << "Expected " << arch_reg.name << " to be an integral type "
            << "for instruction at " << std::hex << inst.pc;

        CHECK(word_size == arg_size)
            << "Expected integer argument to be machine word size ("
            << word_size << " bits) but is is " << arg_size << " instead "
            << "in instruction at " << std::hex << inst.pc;

        val = new llvm::TruncInst(val, arg_type, "", block);

      } else if (arg_type->isFloatingPointTy()) {
        CHECK(val_type->isFloatingPointTy())
            << "Expected " << arch_reg.name << " to be a floating point type "
            << "for instruction at " << std::hex << inst.pc;

        val = new llvm::FPTruncInst(val, arg_type, "", block);
      }
    }

    return ConvertToIntendedType(inst, op, block, val, real_arg_type);
  }
}

// Lift an immediate operand.
llvm::Value *
InstructionLifter::LiftImmediateOperand(Instruction &inst, llvm::BasicBlock *,
                                        llvm::Argument *arg, Operand &arch_op) {
  auto arg_type = arg->getType();
  if (arch_op.size > word_type->getBitWidth()) {
    CHECK(arg_type->isIntegerTy(static_cast<uint32_t>(arch_op.size)))
        << "Argument to semantics function for instruction at " << std::hex
        << inst.pc << " is not an integer. This may not be surprising because "
        << "the immediate operand is " << arch_op.size << " bits, but the "
        << "machine word size is " << word_type->getBitWidth() << " bits.";

    CHECK(arch_op.size <= 64)
        << "Decode error! Immediate operands can be at most 64 bits! "
        << "Operand structure encodes a truncated " << arch_op.size << " bit "
        << "value for instruction at " << std::hex << inst.pc;

    return llvm::ConstantInt::get(arg_type, arch_op.imm.val,
                                  arch_op.imm.is_signed);

  } else {
    CHECK(arg_type->isIntegerTy(word_type->getBitWidth()))
        << "Bad semantics function implementation for instruction at "
        << std::hex << inst.pc << ". Integer constants that are "
        << "smaller than the machine word size should be represented as "
        << "machine word sized arguments to semantics functions.";

    return llvm::ConstantInt::get(word_type, arch_op.imm.val,
                                  arch_op.imm.is_signed);
  }
}

// Zero-extend a value to be the machine word size.
llvm::Value *InstructionLifter::LiftAddressOperand(Instruction &inst,
                                                   llvm::BasicBlock *block,
                                                   llvm::Argument *,
                                                   Operand &op) {
  auto &arch_addr = op.addr;
  auto zero = llvm::ConstantInt::get(word_type, 0, false);
  auto word_size = word_type->getBitWidth();

  CHECK(word_size >= arch_addr.base_reg.size)
      << "Memory base register " << arch_addr.base_reg.name
      << "for instruction at " << std::hex << inst.pc
      << " is wider than the machine word size.";

  CHECK(word_size >= arch_addr.index_reg.size)
      << "Memory index register " << arch_addr.base_reg.name
      << "for instruction at " << std::hex << inst.pc
      << " is wider than the machine word size.";

  auto addr = LoadWordRegValOrZero(block, arch_addr.base_reg.name, zero);
  auto index = LoadWordRegValOrZero(block, arch_addr.index_reg.name, zero);
  auto scale = llvm::ConstantInt::get(
      word_type, static_cast<uint64_t>(arch_addr.scale), true);
  auto segment =
      LoadWordRegValOrZero(block, arch_addr.segment_base_reg.name, zero);

  llvm::IRBuilder<> ir(block);

  if (zero != index) {
    addr = ir.CreateAdd(addr, ir.CreateMul(index, scale));
  }

  if (arch_addr.displacement) {
    if (0 < arch_addr.displacement) {
      addr = ir.CreateAdd(
          addr, llvm::ConstantInt::get(
                    word_type, static_cast<uint64_t>(arch_addr.displacement)));
    } else {
      addr = ir.CreateSub(
          addr, llvm::ConstantInt::get(
                    word_type, static_cast<uint64_t>(-arch_addr.displacement)));
    }
  }

  // Compute the segmented address.
  if (zero != segment) {
    addr = ir.CreateAdd(addr, segment);
  }

  // Memory address is smaller than the machine word size (e.g. 32-bit address
  // used in 64-bit).
  if (arch_addr.address_size < word_size) {
    auto addr_type = llvm::Type::getIntNTy(
        block->getContext(), static_cast<unsigned>(arch_addr.address_size));

    addr = ir.CreateZExt(ir.CreateTrunc(addr, addr_type), word_type);
  }

  return addr;
}

// Lift an operand for use by the instruction.
llvm::Value *
InstructionLifter::LiftOperand(Instruction &inst, llvm::BasicBlock *block,
                               llvm::Argument *arg, Operand &arch_op) {
  auto arg_type = arg->getType();
  switch (arch_op.type) {
    case Operand::kTypeInvalid:
      LOG(FATAL) << "Decode error! Cannot lift invalid operand.";
      return nullptr;

    case Operand::kTypeShiftRegister:
      CHECK(Operand::kActionRead == arch_op.action)
          << "Can't write to a shift register operand "
          << "for instruction at " << std::hex << inst.pc;

      return LiftShiftRegisterOperand(inst, block, arg, arch_op);

    case Operand::kTypeRegister:
      if (arch_op.size != arch_op.reg.size) {
        LOG(FATAL) << "Operand size and register size must match for register "
                   << arch_op.reg.name << " in instruction "
                   << inst.Serialize();
      }
      return LiftRegisterOperand(inst, block, arg, arch_op);

    case Operand::kTypeImmediate:
      return LiftImmediateOperand(inst, block, arg, arch_op);

    case Operand::kTypeAddress:
      if (arg_type != word_type) {
        LOG(FATAL) << "Expected that a memory operand should be represented by "
                   << "machine word type. Argument type is "
                   << LLVMThingToString(arg_type) << " and word type is "
                   << LLVMThingToString(word_type) << " in instruction at "
                   << std::hex << inst.pc;
      }

      return LiftAddressOperand(inst, block, arg, arch_op);
  }

  LOG(FATAL) << "Got a unknown operand type of "
             << static_cast<int>(arch_op.type) << " in instruction at "
             << std::hex << inst.pc;

  return nullptr;
}

TraceManager::~TraceManager(void) {}

// Return an already lifted trace starting with the code at address
// `addr`.
llvm::Function *TraceManager::GetLiftedTraceDeclaration(uint64_t) {
  return nullptr;
}

// Return an already lifted trace starting with the code at address
// `addr`.
llvm::Function *TraceManager::GetLiftedTraceDefinition(uint64_t) {
  return nullptr;
}

// Apply a callback that gives the decoder access to multiple virtual
// targets of this instruction (indirect call or jump).
void TraceManager::ForEachDevirtualizedTarget(
    const Instruction &,
    std::function<void(uint64_t, DevirtualizedTargetKind)>) {

  // Must be extended.
}

// Figure out the name for the trace starting at address `addr`.
std::string TraceManager::TraceName(uint64_t addr) {
  std::stringstream ss;
  ss << "sub_" << std::hex << addr;
  return ss.str();
}

namespace {

using DecoderWorkList = std::set<uint64_t>;  // For ordering.

}  // namespace

class TraceLifter::Impl {
 public:
  Impl(InstructionLifter *inst_lifter_, TraceManager *manager_);

  // Lift one or more traces starting from `addr`. Calls `callback` with each
  // lifted trace.
  bool Lift(uint64_t addr,
            std::function<void(uint64_t, llvm::Function *)> callback);

  // Reads the bytes of an instruction at `addr` into `state.inst_bytes`.
  bool ReadInstructionBytes(uint64_t addr);

  // Return an already lifted trace starting with the code at address
  // `addr`.
  //
  // NOTE: This is guaranteed to return either `nullptr`, or a function
  //       within `module`.
  llvm::Function *GetLiftedTraceDeclaration(uint64_t addr);

  // Return an already lifted trace starting with the code at address
  // `addr`.
  //
  // NOTE: This is guaranteed to return either `nullptr`, or a function
  //       within `module`.
  llvm::Function *GetLiftedTraceDefinition(uint64_t addr);

  llvm::BasicBlock *GetOrCreateBlock(uint64_t block_pc) {
    auto &block = blocks[block_pc];
    if (!block) {
      block = llvm::BasicBlock::Create(context, "", func);
    }
    return block;
  }

  llvm::BasicBlock *GetOrCreateBranchTakenBlock(void) {
    inst_work_list.insert(inst.branch_taken_pc);
    return GetOrCreateBlock(inst.branch_taken_pc);
  }

  llvm::BasicBlock *GetOrCreateBranchNotTakenBlock(void) {
    inst_work_list.insert(inst.branch_not_taken_pc);
    return GetOrCreateBlock(inst.branch_not_taken_pc);
  }

  llvm::BasicBlock *GetOrCreateNextBlock(void) {
    inst_work_list.insert(inst.next_pc);
    return GetOrCreateBlock(inst.next_pc);
  }

  uint64_t PopTraceAddress(void) {
    auto trace_it = trace_work_list.begin();
    const auto trace_addr = *trace_it;
    trace_work_list.erase(trace_it);
    return trace_addr;
  }

  uint64_t PopInstructionAddress(void) {
    auto inst_it = inst_work_list.begin();
    const auto inst_addr = *inst_it;
    inst_work_list.erase(inst_it);
    return inst_addr;
  }

  const Arch *const arch;
  InstructionLifter &inst_lifter;
  const remill::IntrinsicTable *intrinsics;
  llvm::LLVMContext &context;
  llvm::Module *const module;
  const uint64_t addr_mask;
  TraceManager &manager;

  llvm::Function *func;
  llvm::BasicBlock *block;
  llvm::SwitchInst *switch_inst;
  const size_t max_inst_bytes;
  std::string inst_bytes;
  Instruction inst;
  Instruction delayed_inst;
  DecoderWorkList trace_work_list;
  DecoderWorkList inst_work_list;
  std::map<uint64_t, llvm::BasicBlock *> blocks;
};

TraceLifter::Impl::Impl(InstructionLifter *inst_lifter_, TraceManager *manager_)
    : arch(inst_lifter_->arch),
      inst_lifter(*inst_lifter_),
      intrinsics(inst_lifter.intrinsics),
      context(inst_lifter.word_type->getContext()),
      module(inst_lifter.intrinsics->async_hyper_call->getParent()),
      addr_mask(~0ULL >> inst_lifter.word_type->getPrimitiveSizeInBits()),
      manager(*manager_),
      func(nullptr),
      block(nullptr),
      switch_inst(nullptr),
      max_inst_bytes(arch->MaxInstructionSize()) {

  inst_bytes.reserve(max_inst_bytes);
}

// Return an already lifted trace starting with the code at address
// `addr`.
llvm::Function *TraceLifter::Impl::GetLiftedTraceDeclaration(uint64_t addr) {
  auto func = manager.GetLiftedTraceDeclaration(addr);
  if (!func || func->getParent() == module) {
    return func;
  }

  return nullptr;
}

// Return an already lifted trace starting with the code at address
// `addr`.
llvm::Function *TraceLifter::Impl::GetLiftedTraceDefinition(uint64_t addr) {
  auto func = manager.GetLiftedTraceDefinition(addr);
  if (!func || func->getParent() == module) {
    return func;
  }

  CHECK_EQ(&(func->getContext()), &context);

  auto func_type = llvm::dyn_cast<llvm::FunctionType>(
      RecontextualizeType(func->getFunctionType(), context));

  // Handle the different module situation by declaring the trace in
  // this module to be external, with the idea that it will link to
  // another module.
  auto extern_func = module->getFunction(func->getName());
  if (!extern_func || extern_func->getFunctionType() != func_type) {
    extern_func = llvm::Function::Create(
        func_type, llvm::GlobalValue::ExternalLinkage, func->getName(), module);

  } else if (extern_func->isDeclaration()) {
    extern_func->setLinkage(llvm::GlobalValue::ExternalLinkage);
  }

  return extern_func;
}

TraceLifter::~TraceLifter(void) {}

TraceLifter::TraceLifter(InstructionLifter *inst_lifter_,
                         TraceManager *manager_)
    : impl(new Impl(inst_lifter_, manager_)) {}

void TraceLifter::NullCallback(uint64_t, llvm::Function *) {}

// Reads the bytes of an instruction at `addr` into `inst_bytes`.
bool TraceLifter::Impl::ReadInstructionBytes(uint64_t addr) {
  inst_bytes.clear();
  for (size_t i = 0; i < max_inst_bytes; ++i) {
    const auto byte_addr = (addr + i) & addr_mask;
    if (byte_addr < addr) {
      break;  // 32- or 64-bit address overflow.
    }
    uint8_t byte = 0;
    if (!manager.TryReadExecutableByte(byte_addr, &byte)) {
      DLOG(WARNING) << "Couldn't read executable byte at " << std::hex
                    << byte_addr << std::dec;
      break;
    }
    inst_bytes.push_back(static_cast<char>(byte));
  }
  return !inst_bytes.empty();
}

// Lift one or more traces starting from `addr`.
bool TraceLifter::Lift(
    uint64_t addr, std::function<void(uint64_t, llvm::Function *)> callback) {
  return impl->Lift(addr, callback);
}

// Lift one or more traces starting from `addr`.
bool TraceLifter::Impl::Lift(
    uint64_t addr_, std::function<void(uint64_t, llvm::Function *)> callback) {
  auto addr = addr_ & addr_mask;
  if (addr < addr_) {  // Address is out of range.
    LOG(ERROR) << "Trace address " << std::hex << addr_ << " is too big"
               << std::dec;
    return false;
  }

  // Reset the lifting state.
  trace_work_list.clear();
  inst_work_list.clear();
  blocks.clear();
  inst_bytes.clear();
  func = nullptr;
  switch_inst = nullptr;
  block = nullptr;
  inst.Reset();
  delayed_inst.Reset();

  // Get a trace head that the manager knows about, or that we
  // will eventually tell the trace manager about.
  auto get_trace_decl = [=](uint64_t addr) -> llvm::Function * {
    if (auto trace = GetLiftedTraceDeclaration(addr)) {
      return trace;
    }

    if (trace_work_list.count(addr)) {
      const auto target_trace_name = manager.TraceName(addr);
      return DeclareLiftedFunction(module, target_trace_name);
    }

    return nullptr;
  };

  trace_work_list.insert(addr);
  while (!trace_work_list.empty()) {
    const auto trace_addr = PopTraceAddress();

    // Already lifted.
    func = GetLiftedTraceDefinition(trace_addr);
    if (func) {
      continue;
    }

    DLOG(INFO) << "Lifting trace at address " << std::hex << trace_addr
               << std::dec;

    func = get_trace_decl(trace_addr);
    blocks.clear();

    if (!func || !func->isDeclaration()) {
      const auto trace_name = manager.TraceName(trace_addr);
      func = DeclareLiftedFunction(module, trace_name);
    }

    CHECK(func->isDeclaration());

    // Fill in the function, and make sure the block with all register
    // variables jumps to the block that will contain the first instruction
    // of the trace.
    CloneBlockFunctionInto(func);
    if (auto entry_block = &(func->front())) {
      auto pc = LoadProgramCounterArg(func);
      auto next_pc_ref = inst_lifter.LoadRegAddress(entry_block, "NEXT_PC");

      // Initialize `NEXT_PC`.
      (void) new llvm::StoreInst(pc, next_pc_ref, entry_block);

      // Branch to the first basic block.
      llvm::BranchInst::Create(GetOrCreateBlock(trace_addr), entry_block);
    }

    CHECK(inst_work_list.empty());
    inst_work_list.insert(trace_addr);

    // Decode instructions.
    while (!inst_work_list.empty()) {
      const auto inst_addr = PopInstructionAddress();

      block = GetOrCreateBlock(inst_addr);
      switch_inst = nullptr;

      // We have already lifted this instruction block.
      if (!block->empty()) {
        continue;
      }

      // Check to see if this instruction corresponds with an existing
      // trace head, and if so, tail-call into that trace directly without
      // decoding or lifting the instruction.
      if (inst_addr != trace_addr) {
        if (auto inst_as_trace = get_trace_decl(inst_addr)) {
          AddTerminatingTailCall(block, inst_as_trace);
          continue;
        }
      }

      // No executable bytes here.
      if (!ReadInstructionBytes(inst_addr)) {
        AddTerminatingTailCall(block, intrinsics->missing_block);
        continue;
      }

      inst.Reset();

      (void) arch->DecodeInstruction(inst_addr, inst_bytes, inst);

<<<<<<< HEAD
      (void) arch->DecodeInstruction(inst_addr, state.inst_bytes, state.inst);
      
      auto lift_status = inst_lifter.LiftIntoBlock(state.inst, state.block);
      if (kLiftedInstruction != lift_status &&
          kLiftedUnsupportedInstruction != lift_status) {
        AddTerminatingTailCall(state.block, intrinsics->error);
=======
      auto lift_status = inst_lifter.LiftIntoBlock(inst, block);
      if (kLiftedInstruction != lift_status) {
        AddTerminatingTailCall(block, intrinsics->error);
>>>>>>> 5f74c389
        continue;
      }

      // Handle lifting a delayed instruction.
      auto try_delay = arch->MayHaveDelaySlot(inst);
      if (try_delay) {
        delayed_inst.Reset();
        if (!ReadInstructionBytes(inst.delayed_pc) ||
            !arch->DecodeDelayedInstruction(inst.delayed_pc, inst_bytes,
                                            delayed_inst)) {
          LOG(ERROR) << "Couldn't read delayed inst "
                     << delayed_inst.Serialize();
          AddTerminatingTailCall(block, intrinsics->error);
          continue;
        }
      }

      // Functor used to add in a delayed instruction.
      auto try_add_delay_slot = [&](bool on_branch_taken_path,
                                    llvm::BasicBlock *into_block) -> void {
        if (!try_delay) {
          return;
        }
        if (!arch->NextInstructionIsDelayed(inst, delayed_inst,
                                            on_branch_taken_path)) {
          return;
        }
        lift_status = inst_lifter.LiftIntoBlock(delayed_inst, into_block,
                                                true /* is_delayed */);
        if (kLiftedInstruction != lift_status) {
          AddTerminatingTailCall(block, intrinsics->error);
        }
      };

      // Connect together the basic blocks.
      switch (inst.category) {
        case Instruction::kCategoryInvalid:
        case Instruction::kCategoryError:
          AddTerminatingTailCall(block, intrinsics->error);
          break;

        case Instruction::kCategoryNormal:
        case Instruction::kCategoryNoOp:
          llvm::BranchInst::Create(GetOrCreateNextBlock(), block);
          break;

        // Direct jumps could either be local or could be tail-calls. In the
        // case of a tail call, we'll assume that the trace manager contains
        // advanced knowledge of this, and so when we go to make a block for
        // the targeted instruction, we'll either tail call to the target
        // trace, or we'll just extend out the current trace. Either way, no
        // sacrifice in correctness is made.
        case Instruction::kCategoryDirectJump:
          try_add_delay_slot(true, block);
          llvm::BranchInst::Create(GetOrCreateBranchTakenBlock(), block);
          break;

        case Instruction::kCategoryIndirectJump: {
          try_add_delay_slot(true, block);

          // The trace manager might know about the targets of things like
          // jump tables, so we will let it tell us about those possibilities.
          std::unordered_map<uint64_t, llvm::BasicBlock *> devirt_targets;
          manager.ForEachDevirtualizedTarget(
              inst,
              [&](uint64_t target_addr, DevirtualizedTargetKind target_kind) {
                if (target_kind == DevirtualizedTargetKind::kTraceHead) {
                  auto target_block =
                      llvm::BasicBlock::Create(context, "", func);
                  devirt_targets[target_addr] = target_block;

                  // Always add to the work list. This will cause us to lift
                  // if we haven't, and guarantee that `get_trace_decl` returns
                  // something.
                  trace_work_list.insert(target_addr);
                  auto target_trace = get_trace_decl(target_addr);
                  AddTerminatingTailCall(target_block, target_trace);

                } else {
                  devirt_targets[target_addr] = GetOrCreateBlock(target_addr);
                  inst_work_list.insert(target_addr);
                }
              });

          if (devirt_targets.empty()) {
            AddTerminatingTailCall(block, intrinsics->jump);
            break;
          }

          auto default_case = llvm::BasicBlock::Create(context, "", func);

          auto pc = LoadProgramCounter(block);
          auto pc_type = pc->getType();
          auto dispatcher = llvm::SwitchInst::Create(
              pc, default_case, devirt_targets.size(), block);
          for (auto devirt_target : devirt_targets) {
            dispatcher->addCase(
                llvm::dyn_cast<llvm::ConstantInt>(llvm::ConstantInt::get(
                    pc_type, devirt_target.first, false)),
                devirt_target.second);
          }
          break;
        }

        case Instruction::kCategoryAsyncHyperCall:
          AddCall(block, intrinsics->async_hyper_call);
          goto check_call_return;

        case Instruction::kCategoryIndirectFunctionCall: {
          try_add_delay_slot(true, block);
          const auto fall_through_block =
              llvm::BasicBlock::Create(context, "", func);

          const auto ret_pc_ref =
              LoadReturnProgramCounterRef(fall_through_block);
          const auto next_pc_ref =
              LoadNextProgramCounterRef(fall_through_block);
          llvm::IRBuilder<> ir(fall_through_block);
          ir.CreateStore(ir.CreateLoad(ret_pc_ref), next_pc_ref);
          ir.CreateBr(GetOrCreateNextBlock());

          // The trace manager might know about the targets of things like
          // virtual tables, so we will let it tell us about those possibilities.
          std::unordered_map<uint64_t, llvm::BasicBlock *> devirt_targets;
          manager.ForEachDevirtualizedTarget(
              inst,
              [&](uint64_t target_addr, DevirtualizedTargetKind target_kind) {
                if (target_kind == DevirtualizedTargetKind::kTraceLocal) {
                  LOG(WARNING)
                      << "Ignoring trace-local target in devirtualizable call";
                  return;
                }

                auto target_block = llvm::BasicBlock::Create(context, "", func);
                devirt_targets[target_addr] = target_block;

                // Always add to the work list. This will cause us to lift
                // if we haven't, and guarantee that `get_trace_decl` returns
                // something.
                trace_work_list.insert(target_addr);
                auto target_trace = get_trace_decl(target_addr);
                AddCall(target_block, target_trace);

                llvm::BranchInst::Create(fall_through_block, target_block);
              });

          if (devirt_targets.empty()) {
            AddCall(block, intrinsics->function_call);
            llvm::BranchInst::Create(fall_through_block, block);
            continue;
          }

          auto default_case = llvm::BasicBlock::Create(context, "", func);
          AddCall(default_case, intrinsics->function_call);
          llvm::BranchInst::Create(fall_through_block, default_case);

          auto pc = LoadProgramCounter(block);
          auto pc_type = pc->getType();
          auto dispatcher = llvm::SwitchInst::Create(
              pc, default_case, devirt_targets.size(), block);
          for (auto devirt_target : devirt_targets) {
            dispatcher->addCase(
                llvm::dyn_cast<llvm::ConstantInt>(llvm::ConstantInt::get(
                    pc_type, devirt_target.first, false)),
                devirt_target.second);
          }

          block = fall_through_block;
          continue;
        }

        // In the case of a direct function call, we try to handle the
        // pattern of a call to the next PC as a way of getting access to
        // an instruction pointer. It is the case where a call to the next
        // PC could also be something more like a call to a `noreturn` function
        // and that is OK, because either a user of the trace manager has
        // already told us that the next PC is a trace head (and we'll pick
        // that up when trying to lift it), or we'll just have a really big
        // trace for this function without sacrificing correctness.
        case Instruction::kCategoryDirectFunctionCall: {
          try_add_delay_slot(true, block);
          if (inst.next_pc != inst.branch_taken_pc) {
            trace_work_list.insert(inst.branch_taken_pc);
            auto target_trace = get_trace_decl(inst.branch_taken_pc);
            AddCall(block, target_trace);
          }

          const auto ret_pc_ref = LoadReturnProgramCounterRef(block);
          const auto next_pc_ref = LoadNextProgramCounterRef(block);
          llvm::IRBuilder<> ir(block);
          ir.CreateStore(ir.CreateLoad(ret_pc_ref), next_pc_ref);
          ir.CreateBr(GetOrCreateNextBlock());

          continue;
        }

        // Lift an async hyper call to check if it should do the hypercall.
        // If so, it will jump to the `do_hyper_call` block, otherwise it will
        // jump to the block associated with the next PC. In the case of the
        // `do_hyper_call` block, we assign it to `state.block`, then go
        // to `check_call_return` to add the hyper call into that block,
        // checking if the hyper call returns to the next PC or not.
        case Instruction::kCategoryConditionalAsyncHyperCall: {
          auto do_hyper_call = llvm::BasicBlock::Create(context, "", func);
          llvm::BranchInst::Create(do_hyper_call, GetOrCreateNextBlock(),
                                   LoadBranchTaken(block), block);
          block = do_hyper_call;
          AddCall(block, intrinsics->async_hyper_call);
          goto check_call_return;
        }

        check_call_return:
          do {
            auto pc = LoadProgramCounter(block);
            auto ret_pc =
                llvm::ConstantInt::get(inst_lifter.word_type, inst.next_pc);

            llvm::IRBuilder<> ir(block);
            auto eq = ir.CreateICmpEQ(pc, ret_pc);
            auto unexpected_ret_pc =
                llvm::BasicBlock::Create(context, "", func);
            ir.CreateCondBr(eq, GetOrCreateNextBlock(), unexpected_ret_pc);
            AddTerminatingTailCall(unexpected_ret_pc,
                                   intrinsics->missing_block);
          } while (false);
          break;

        case Instruction::kCategoryFunctionReturn:
          try_add_delay_slot(true, block);
          AddTerminatingTailCall(block, intrinsics->function_return);
          break;

        case Instruction::kCategoryConditionalBranch: {
          auto taken_block = GetOrCreateBranchTakenBlock();
          auto not_taken_block = GetOrCreateBranchNotTakenBlock();

          // If we might need to add delay slots, then try to lift the delayed
          // instruction on each side of the conditional branch, injecting in
          // new blocks (for the delayed instruction) between the branch
          // and its original targets.
          if (try_delay) {
            auto new_taken_block = llvm::BasicBlock::Create(context, "", func);
            auto new_not_taken_block =
                llvm::BasicBlock::Create(context, "", func);

            try_add_delay_slot(true, new_taken_block);
            try_add_delay_slot(false, new_not_taken_block);

            llvm::BranchInst::Create(taken_block, new_taken_block);
            llvm::BranchInst::Create(not_taken_block, new_not_taken_block);

            taken_block = new_taken_block;
            not_taken_block = new_not_taken_block;
          }

          llvm::BranchInst::Create(taken_block, not_taken_block,
                                   LoadBranchTaken(block), block);
          break;
        }
      }
    }

    for (auto &block : *func) {
      if (!block.getTerminator()) {
        AddTerminatingTailCall(&block, intrinsics->missing_block);
      }
    }

    callback(trace_addr, func);
    manager.SetLiftedTraceDefinition(trace_addr, func);
  }

  return true;
}

}  // namespace remill<|MERGE_RESOLUTION|>--- conflicted
+++ resolved
@@ -1006,18 +1006,10 @@
 
       (void) arch->DecodeInstruction(inst_addr, inst_bytes, inst);
 
-<<<<<<< HEAD
-      (void) arch->DecodeInstruction(inst_addr, state.inst_bytes, state.inst);
-      
-      auto lift_status = inst_lifter.LiftIntoBlock(state.inst, state.block);
+      auto lift_status = inst_lifter.LiftIntoBlock(inst, block);
       if (kLiftedInstruction != lift_status &&
           kLiftedUnsupportedInstruction != lift_status) {
-        AddTerminatingTailCall(state.block, intrinsics->error);
-=======
-      auto lift_status = inst_lifter.LiftIntoBlock(inst, block);
-      if (kLiftedInstruction != lift_status) {
         AddTerminatingTailCall(block, intrinsics->error);
->>>>>>> 5f74c389
         continue;
       }
 
