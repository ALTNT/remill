/*
 * Copyright (c) 2019 Trail of Bits, Inc.
 *
 * Licensed under the Apache License, Version 2.0 (the "License");
 * you may not use this file except in compliance with the License.
 * You may obtain a copy of the License at
 *
 *     http://www.apache.org/licenses/LICENSE-2.0
 *
 * Unless required by applicable law or agreed to in writing, software
 * distributed under the License is distributed on an "AS IS" BASIS,
 * WITHOUT WARRANTIES OR CONDITIONS OF ANY KIND, either express or implied.
 * See the License for the specific language governing permissions and
 * limitations under the License.
 */

#include <algorithm>
#include <cstdint>
#include <fstream>
#include <functional>
#include <iostream>
#include <map>
#include <memory>
#include <sstream>
#include <string>
#include <system_error>

#include <gflags/gflags.h>
#include <glog/logging.h>

#include <llvm/IR/Function.h>
#include <llvm/IR/GlobalValue.h>
#include <llvm/IR/Instructions.h>
#include <llvm/IR/IRBuilder.h>
#include <llvm/IR/LLVMContext.h>
#include <llvm/IR/Module.h>
#include <llvm/IR/Type.h>

#include <llvm/Support/FileSystem.h>
#include <llvm/Support/raw_ostream.h>

#include <remill/Arch/Arch.h>
#include <remill/Arch/Instruction.h>
#include <remill/Arch/Name.h>
#include <remill/BC/ABI.h>
#include <remill/BC/IntrinsicTable.h>
#include <remill/BC/Lifter.h>
#include <remill/BC/Optimizer.h>
#include <remill/BC/StateUnfolder.h>
#include <remill/BC/Util.h>
#include <remill/OS/OS.h>

DEFINE_uint64(address, 0, "Address at which we should assume the bytes are"
                          "located in virtual memory.");

DEFINE_uint64(entry_address, 0, "Address of instruction that should be "
                                "considered the entrypoint of this code. "
                                "Defaults to the value of --address.");

DEFINE_string(bytes, "", "Hex-encoded byte string to lift.");

DEFINE_string(ir_out, "", "Path to file where the LLVM IR should be saved.");
DEFINE_string(bc_out, "", "Path to file where the LLVM bitcode should be "
                          "saved.");

<<<<<<< HEAD
DEFINE_string(slice_inputs, "", "Comma-separated list of registers to treat as inputs.");
DEFINE_string(slice_outputs, "", "Comma-separated list of registers to treat as outputs.");
=======
DEFINE_bool(unfold_state, false, "Should the state structure accesses be unfolded?");
>>>>>>> 11bc8048

using Memory = std::map<uint64_t, uint8_t>;

// Unhexlify the data passed to `--bytes`, and fill in `memory` with each
// such byte.
static Memory UnhexlifyInputBytes(uint64_t addr_mask) {
  Memory memory;

  for (size_t i = 0; i < FLAGS_bytes.size(); i += 2) {
    char nibbles[] = {FLAGS_bytes[i], FLAGS_bytes[i + 1], '\0'};
    char *parsed_to = nullptr;
    auto byte_val = strtol(nibbles, &parsed_to, 16);

    if (parsed_to != &(nibbles[2])) {
      std::cerr
          << "Invalid hex byte value '" << nibbles << "' specified in --bytes."
          << std::endl;
      exit(EXIT_FAILURE);
    }

    auto byte_addr = FLAGS_address + (i / 2);
    auto masked_addr = byte_addr & addr_mask;

    // Make sure that if a really big number is specified for `--address`,
    // that we don't accidentally wrap around and start filling out low
    // byte addresses.
    if (masked_addr < byte_addr) {
      std::cerr
          << "Too many bytes specified to --bytes, would result "
          << "in a 32-bit overflow.";
      exit(EXIT_FAILURE);

    } else if (masked_addr < FLAGS_address) {
      std::cerr
          << "Too many bytes specified to --bytes, would result "
          << "in a 64-bit overflow.";
      exit(EXIT_FAILURE);
    }

    memory[byte_addr] = static_cast<uint8_t>(byte_val);
  }

  return memory;
}

class SimpleTraceManager : public remill::TraceManager {
 public:
  virtual ~SimpleTraceManager(void) = default;

  explicit SimpleTraceManager(Memory &memory_)
      : memory(memory_) {}

 protected:
  // Called when we have lifted, i.e. defined the contents, of a new trace.
  // The derived class is expected to do something useful with this.
  void SetLiftedTraceDefinition(
      uint64_t addr, llvm::Function *lifted_func) override {
    traces[addr] = lifted_func;
  }

  // Get a declaration for a lifted trace. The idea here is that a derived
  // class might have additional global info available to them that lets
  // them declare traces ahead of time. In order to distinguish between
  // stuff we've lifted, and stuff we haven't lifted, we allow the lifter
  // to access "defined" vs. "declared" traces.
  //
  // NOTE: This is permitted to return a function from an arbitrary module.
  llvm::Function *GetLiftedTraceDeclaration(uint64_t addr) override {
    auto trace_it = traces.find(addr);
    if (trace_it != traces.end()) {
      return trace_it->second;
    } else {
      return nullptr;
    }
  }

  // Get a definition for a lifted trace.
  //
  // NOTE: This is permitted to return a function from an arbitrary module.
  llvm::Function *GetLiftedTraceDefinition(uint64_t addr) override {
    return GetLiftedTraceDeclaration(addr);
  }

  // Try to read an executable byte of memory. Returns `true` of the byte
  // at address `addr` is executable and readable, and updates the byte
  // pointed to by `byte` with the read value.
  bool TryReadExecutableByte(uint64_t addr, uint8_t *byte) override {
    auto byte_it = memory.find(addr);
    if (byte_it != memory.end()) {
      *byte = byte_it->second;
      return true;
    } else {
      return false;
    }
  }

 public:
  Memory &memory;
  std::unordered_map<uint64_t, llvm::Function *> traces;
};

// Looks for calls to a function like `__remill_function_return`, and
// replace its state pointer with a null pointer so that the state
// pointer never escapes.
static void MuteStateEscape(llvm::Module *module, const char *func_name) {
  auto func = module->getFunction(func_name);
  if (!func) {
    return;
  }

  for (auto user : func->users()) {
    if (auto call_inst = llvm::dyn_cast<llvm::CallInst>(user)) {
      auto arg_op = call_inst->getArgOperand(remill::kStatePointerArgNum);
      call_inst->setArgOperand(
          remill::kStatePointerArgNum,
          llvm::UndefValue::get(arg_op->getType()));
    }
  }
}

int main(int argc, char *argv[]) {
  google::ParseCommandLineFlags(&argc, &argv, true);
  google::InitGoogleLogging(argv[0]);

  if (FLAGS_bytes.empty()) {
    std::cerr
        << "Please specify a sequence of hex bytes to --bytes." << std::endl;
    return EXIT_FAILURE;
  }

  if (FLAGS_bytes.size() % 2) {
    std::cerr
        << "Please specify an even number of nibbles to --bytes." << std::endl;
    return EXIT_FAILURE;
  }

  if (!FLAGS_entry_address) {
    FLAGS_entry_address = FLAGS_address;
  }

  // Make sure `--address` and `--entry_address` are in-bounds for the target
  // architecture's address size.
  llvm::LLVMContext context;
  auto arch = remill::GetTargetArch(context);
  const uint64_t addr_mask = ~0ULL >> (64UL - arch->address_size);
  if (FLAGS_address != (FLAGS_address & addr_mask)) {
    std::cerr
        << "Value " << std::hex << FLAGS_address
        << " passed to --address does not fit into 32-bits. Did mean"
        << " to specify a 64-bit architecture to --arch?" << std::endl;
    return EXIT_FAILURE;
  }

  if (FLAGS_entry_address != (FLAGS_entry_address & addr_mask)) {
    std::cerr
        << "Value " << std::hex << FLAGS_entry_address
        << " passed to --entry_address does not fit into 32-bits. Did mean"
        << " to specify a 64-bit architecture to --arch?" << std::endl;
    return EXIT_FAILURE;
  }

  std::unique_ptr<llvm::Module> module(remill::LoadArchSemantics(arch));

  const auto state_ptr_type = remill::StatePointerType(module.get());
  const auto mem_ptr_type = remill::MemoryPointerType(module.get());

  Memory memory = UnhexlifyInputBytes(addr_mask);
  SimpleTraceManager manager(memory);
  remill::IntrinsicTable intrinsics(module);
  remill::InstructionLifter inst_lifter(arch, intrinsics);
  remill::TraceLifter trace_lifter(inst_lifter, manager);

  // Lift all discoverable traces starting from `--entry_address` into
  // `module`.
  trace_lifter.Lift(FLAGS_entry_address);

  // Optimize the module, but with a particular focus on only the functions
  // that we actually lifted.
  remill::OptimizationGuide guide = {};
  guide.eliminate_dead_stores = true;
  remill::OptimizeModule(module, manager.traces, guide);

  if (FLAGS_unfold_state) {
    remill::UnfoldState(module.get());
  }

  // Create a new module in which we will move all the lifted functions. Prepare
  // the module for code of this architecture, i.e. set the data layout, triple,
  // etc.
  llvm::Module dest_module("lifted_code", context);
  arch->PrepareModuleDataLayout(&dest_module);

  llvm::Function *entry_trace = nullptr;
  const auto make_slice = !FLAGS_slice_inputs.empty() || !FLAGS_slice_outputs.empty();

  // Move the lifted code into a new module. This module will be much smaller
  // because it won't be bogged down with all of the semantics definitions.
  // This is a good JITing strategy: optimize the lifted code in the semantics
  // module, move it to a new module, instrument it there, then JIT compile it.
  for (auto &lifted_entry : manager.traces) {
    if (lifted_entry.first == FLAGS_entry_address) {
      entry_trace = lifted_entry.second;
    }
    remill::MoveFunctionIntoModule(lifted_entry.second, &dest_module);

    // If we are providing a prototype, then we'll be re-optimizing the new
    // module, and we want everything to get inlined.
    if (make_slice) {
      lifted_entry.second->setLinkage(llvm::GlobalValue::InternalLinkage);
      lifted_entry.second->removeFnAttr(llvm::Attribute::NoInline);
      lifted_entry.second->addFnAttr(llvm::Attribute::InlineHint);
      lifted_entry.second->addFnAttr(llvm::Attribute::AlwaysInline);
    }
  }

  // We have a prototype, so go create a function that will call our entrypoint.
  if (make_slice) {
    CHECK_NOTNULL(entry_trace);

    llvm::SmallVector<llvm::StringRef, 4> input_reg_names;
    llvm::SmallVector<llvm::StringRef, 4> output_reg_names;
    llvm::StringRef(FLAGS_slice_inputs).split(
        input_reg_names, ',', -1, false  /* KeepEmpty */);
    llvm::StringRef(FLAGS_slice_outputs).split(
        output_reg_names, ',', -1, false  /* KeepEmpty */);

    CHECK(!(input_reg_names.empty() && output_reg_names.empty()))
        << "Empty lists passed to both --slice_inputs and --slice_outputs";

    // Use the registers to build a function prototype.
    llvm::SmallVector<llvm::Type *, 8> arg_types;
    arg_types.push_back(mem_ptr_type);

    for (auto &reg_name : input_reg_names) {
      const auto reg = arch->RegisterByName(reg_name.str());
      CHECK(reg != nullptr)
          << "Invalid register name '" << reg_name.str()
          << "' used in input slice list '" << FLAGS_slice_inputs << "'";

      arg_types.push_back(reg->type);
    }

    const auto first_output_reg_index = arg_types.size();

    // Outputs are "returned" by pointer through arguments.
    for (auto &reg_name : output_reg_names) {
      const auto reg = arch->RegisterByName(reg_name.str());
      CHECK(reg != nullptr)
              << "Invalid register name '" << reg_name.str()
              << "' used in output slice list '" << FLAGS_slice_outputs << "'";

      arg_types.push_back(llvm::PointerType::get(reg->type, 0));
    }

    const auto state_type = state_ptr_type->getPointerElementType();
    const auto func_type = llvm::FunctionType::get(mem_ptr_type, arg_types, false);
    const auto func = llvm::Function::Create(func_type, llvm::GlobalValue::ExternalLinkage,
                                             "slice", &dest_module);

    // Store all of the function arguments (corresponding with specific registers)
    // into the stack-allocated `State` structure.
    auto entry = llvm::BasicBlock::Create(context, "", func);
    llvm::IRBuilder<> ir(entry);

    const auto state_ptr = ir.CreateAlloca(state_type);

    const remill::Register *pc_reg = arch->RegisterByName(
        arch->ProgramCounterRegisterName());

    CHECK(pc_reg != nullptr)
        << "Could not find the register in the state structure "
        << "associated with the program counter.";

    // Store the program counter into the state.
    const auto pc_reg_ptr = pc_reg->AddressOf(state_ptr, entry);
    const auto trace_pc = llvm::ConstantInt::get(pc_reg->type, FLAGS_entry_address, false);
    ir.SetInsertPoint(entry);
    ir.CreateStore(trace_pc, pc_reg_ptr);

    auto args_it = func->arg_begin();
    for (auto &reg_name : input_reg_names) {
      const auto reg = arch->RegisterByName(reg_name.str());
      auto &arg = *++args_it;  // Pre-increment, as first arg is memory pointer.
      arg.setName(reg_name);
      CHECK_EQ(arg.getType(), reg->type);
      auto reg_ptr = reg->AddressOf(state_ptr, entry);
      ir.SetInsertPoint(entry);
      ir.CreateStore(&arg, reg_ptr);
    }

    llvm::Value *mem_ptr = &*func->arg_begin();

    llvm::Value *trace_args[remill::kNumBlockArgs] = {};
    trace_args[remill::kStatePointerArgNum] = state_ptr;
    trace_args[remill::kMemoryPointerArgNum] = mem_ptr;
    trace_args[remill::kPCArgNum] = trace_pc;

    mem_ptr = ir.CreateCall(entry_trace, trace_args);

    // Go read all output registers out of the state and store them
    // into the output parameters.
    args_it = func->arg_begin();
    for (size_t i = 0, j = 0; i < func->arg_size(); ++i, ++args_it) {
      if (i < first_output_reg_index) {
        continue;
      }

      const auto &reg_name = output_reg_names[j++];
      const auto reg = arch->RegisterByName(reg_name.str());
      auto &arg = *args_it;
      arg.setName(reg_name + "_output");

      auto reg_ptr = reg->AddressOf(state_ptr, entry);
      ir.SetInsertPoint(entry);
      ir.CreateStore(ir.CreateLoad(reg_ptr), &arg);
    }

    // Return the memory pointer, so that all memory accesses are
    // preserved.
    ir.CreateRet(mem_ptr);

    // We want the stack-allocated `State` to be subject to scalarization
    // and mem2reg, but to "encourage" that, we need to prevent the
    // `alloca`d `State` from escaping.
    MuteStateEscape(&dest_module, "__remill_error");
    MuteStateEscape(&dest_module, "__remill_function_call");
    MuteStateEscape(&dest_module, "__remill_function_return");
    MuteStateEscape(&dest_module, "__remill_jump");
    MuteStateEscape(&dest_module, "__remill_missing_block");

    guide.slp_vectorize = true;
    guide.loop_vectorize = true;
    guide.eliminate_dead_stores = false;
    remill::OptimizeBareModule(&dest_module, guide);
  }

  int ret = EXIT_SUCCESS;

  if (!FLAGS_ir_out.empty()) {
    if (!remill::StoreModuleIRToFile(&dest_module, FLAGS_ir_out, true)) {
      LOG(ERROR)
          << "Could not save LLVM IR to " << FLAGS_ir_out;
      ret = EXIT_FAILURE;
    }
  }
  if (!FLAGS_bc_out.empty()) {
    if (!remill::StoreModuleToFile(&dest_module, FLAGS_bc_out, true)) {
      LOG(ERROR)
          << "Could not save LLVM bitcode to " << FLAGS_bc_out;
      ret = EXIT_FAILURE;
    }
  }

  return ret;
}<|MERGE_RESOLUTION|>--- conflicted
+++ resolved
@@ -63,12 +63,10 @@
 DEFINE_string(bc_out, "", "Path to file where the LLVM bitcode should be "
                           "saved.");
 
-<<<<<<< HEAD
 DEFINE_string(slice_inputs, "", "Comma-separated list of registers to treat as inputs.");
 DEFINE_string(slice_outputs, "", "Comma-separated list of registers to treat as outputs.");
-=======
+
 DEFINE_bool(unfold_state, false, "Should the state structure accesses be unfolded?");
->>>>>>> 11bc8048
 
 using Memory = std::map<uint64_t, uint8_t>;
 
